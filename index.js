/**
 * Based on Stylish reporter from Sindre Sorhus
 */
'use strict';

var chalk = require( 'chalk' ),
  table = require( 'text-table' ),
  assign = require( 'lodash.assign' );

var process = require( './process' );

//------------------------------------------------------------------------------
// Helpers
//------------------------------------------------------------------------------

/**
 * Given a word and a count, append an s if count is not one.
 * @param {string} word A word in its singular form.
 * @param {int} count A number controlling whether word should be pluralized.
 * @returns {string} The original word with an s on the end if count is not one.
 */
function pluralize( word, count ) {
  return (count === 1 ? word : word + 's');
}

var subtleLog = function ( args ) {
  return process.env.EFF_NO_GRAY === 'true' ? args : chalk.gray( args );
};

//------------------------------------------------------------------------------
// Public Interface
//------------------------------------------------------------------------------

module.exports = function ( results ) {

  var output = '\n',
    total = 0,
    errors = 0,
    warnings = 0,
    summaryColor = 'yellow';

  results = results || [];

  var entries = [];
  var path = require( 'path' );

  results.forEach( function ( result ) {
    var messages = result.messages || [];
    entries = entries.concat( messages.map( function ( message ) {
      return assign( {
        filePath: path.resolve( result.filePath )
      }, message );
    } ) );
  } );

  entries.sort( function ( a, b ) {
    return a.severity > b.severity ? 1 : -1;
  } );


  output += table(
        entries.map( function ( message ) {
          var messageType;

          if ( message.fatal || message.severity === 2 ) {
            messageType = chalk.red( 'error' );
            summaryColor = 'red';
            errors++;
          } else {
            messageType = chalk.yellow( 'warning' );
            warnings++;
          }

          var line = message.line || 0;
          var column = message.column || 0;

          var arrow = (new Array( column + 1 )).join( ' ' ) + '^';

          return [
            '',
            messageType,
            chalk.white( message.ruleId || '' ),
            message.message.replace( /\.$/, '' ),
<<<<<<< HEAD
            '$MARKER$  ' + chalk.underline( message.filePath + ':' + line + ':' + column ) + '$MARKER$  ' + message.source + '$MARKER$  ' + arrow + '$MARKER$'
=======
            '$MARKER$  ' + chalk.underline( subtleLog( message.filePath + ':' + line + ':' + column ) ) + '$MARKER$  ' + subtleLog( message.source ) + '$MARKER$  ' + subtleLog( arrow ) + '$MARKER$'
>>>>>>> a8c3c710
          ];
        } ), {
          align: [
            '',
            'l',
            'c',
            'l',
            'l'
          ],
          stringLength: function ( str ) {
            return chalk.stripColor( str ).length;
          }
        } ).replace( /\$MARKER\$/g, '\n' ) + '\n\n';

  total = entries.length;

  if ( total > 0 ) {
    output += chalk[ summaryColor ].bold( [
      '\u2716 ',
      total,
      pluralize( ' problem', total ),
      ' (',
      errors,
      pluralize( ' error', errors ),
      ', ',
      warnings,
      pluralize( ' warning', warnings ),
      ')\n'
    ].join( '' ) );
  }

  return total > 0 ? output : '';
};<|MERGE_RESOLUTION|>--- conflicted
+++ resolved
@@ -81,11 +81,7 @@
             messageType,
             chalk.white( message.ruleId || '' ),
             message.message.replace( /\.$/, '' ),
-<<<<<<< HEAD
-            '$MARKER$  ' + chalk.underline( message.filePath + ':' + line + ':' + column ) + '$MARKER$  ' + message.source + '$MARKER$  ' + arrow + '$MARKER$'
-=======
             '$MARKER$  ' + chalk.underline( subtleLog( message.filePath + ':' + line + ':' + column ) ) + '$MARKER$  ' + subtleLog( message.source ) + '$MARKER$  ' + subtleLog( arrow ) + '$MARKER$'
->>>>>>> a8c3c710
           ];
         } ), {
           align: [
